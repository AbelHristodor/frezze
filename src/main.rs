use clap::Parser;
use std::sync::Arc;
use tracing::info;
use tracing_subscriber::EnvFilter;

use crate::database::Database;
use crate::freezer::manager::FreezeManager;
use crate::github::Github;
use crate::server::{Server, config::ServerConfig};

mod cli;
mod database;
mod freezer;
mod github;
mod repository;
mod server;

#[tokio::main]
async fn main() -> Result<(), anyhow::Error> {
    // Load environment variables from .env file
    dotenv::dotenv().ok();

    // Setup tracing subscriber
    tracing_subscriber::fmt()
        .with_target(false)
        .with_env_filter(
            EnvFilter::try_from_default_env()
                .or_else(|_| EnvFilter::try_new("frezze=info,tower_http=debug"))
                .unwrap(),
        )
        .compact()
        .init();

    // Parse command line arguments
    let cmd = cli::Cli::parse();

    // Match the command and execute the corresponding logic
    match cmd.command {
        cli::Commands::Server { command } => {
            match command {
                cli::ServerCommands::Start {
                    address,
                    port,
                    database_url,
                    migrations_path,
                    gh_app_id,
                    gh_private_key_path,
                    gh_private_key_base64,
                } => {
                    let cfg = ServerConfig {
                        address,
                        port,
                        database_url,
                        gh_app_id,
                        migrations_path,
                        gh_private_key_path,
                        gh_private_key_base64,
                    };

                    // Start the server
                    info!("Starting the server...");
                    start(cfg).await?
                }
            }
        }
        cli::Commands::Webhook { command } => {
            match command {
                cli::WebhookCommands::Start => {
                    // Start the webhook server
                    info!("Starting the webhook...");
                }
            }
        }
<<<<<<< HEAD
        cli::Commands::Refresh { command } => {
            match command {
                cli::RefreshCommands::All {
=======
        cli::Commands::Refresh { command } => match command {
            cli::RefreshCommands::All {
                database_url,
                gh_app_id,
                gh_private_key_path,
                gh_private_key_base64,
            } => {
                info!("Refreshing all active freeze PRs...");
                refresh_all_active_freezes(
>>>>>>> 52722f79
                    database_url,
                    gh_app_id,
                    gh_private_key_path,
                    gh_private_key_base64,
<<<<<<< HEAD
                } => {
                    info!("Refreshing all active freeze PRs...");
                    refresh_all_active_freezes(
                        database_url,
                        gh_app_id,
                        gh_private_key_path,
                        gh_private_key_base64,
                    ).await?;
                }
                cli::RefreshCommands::Repository {
=======
                )
                .await?;
            }
            cli::RefreshCommands::Repository {
                repository,
                installation_id,
                database_url,
                gh_app_id,
                gh_private_key_path,
                gh_private_key_base64,
            } => {
                info!("Refreshing PRs for repository: {}", repository);
                refresh_repository_prs(
>>>>>>> 52722f79
                    repository,
                    installation_id,
                    database_url,
                    gh_app_id,
                    gh_private_key_path,
                    gh_private_key_base64,
<<<<<<< HEAD
                } => {
                    info!("Refreshing PRs for repository: {}", repository);
                    refresh_repository_prs(
                        repository,
                        installation_id,
                        database_url,
                        gh_app_id,
                        gh_private_key_path,
                        gh_private_key_base64,
                    ).await?;
                }
            }
        }
=======
                )
                .await?;
            }
        },
>>>>>>> 52722f79
    }

    Ok(())
}

async fn start(cfg: ServerConfig) -> Result<(), anyhow::Error> {
    let handle = tokio::spawn(async move {
        let server = Server::new(&cfg).await.unwrap();
        server.start().await.unwrap();
    });

    // Wait for the server to finish starting
    handle
        .await
        .map_err(|e| anyhow::anyhow!("Server failed to start: {:?}", e))?;

    Ok(())
}

fn get_github_key(
    gh_private_key_path: Option<String>,
    gh_private_key_base64: Option<String>,
) -> Result<Vec<u8>, anyhow::Error> {
    if let Some(path) = gh_private_key_path {
        std::fs::read(path)
            .map_err(|e| anyhow::anyhow!("Failed to read GitHub private key file: {}", e))
    } else if let Some(base64_key) = gh_private_key_base64 {
        use base64::Engine;
        base64::engine::general_purpose::STANDARD
            .decode(base64_key)
            .map_err(|e| anyhow::anyhow!("Failed to decode GitHub private key from base64: {}", e))
    } else {
        Err(anyhow::anyhow!(
            "Either GitHub private key path or base64 key must be provided"
        ))
    }
}

async fn refresh_all_active_freezes(
    database_url: String,
    gh_app_id: u64,
    gh_private_key_path: Option<String>,
    gh_private_key_base64: Option<String>,
) -> Result<(), anyhow::Error> {
    // Get GitHub key
    let github_key = get_github_key(gh_private_key_path, gh_private_key_base64)?;
<<<<<<< HEAD
    
    // Initialize database
    let db = Arc::new(Database::new(&database_url, "migrations", 10));
    
    // Initialize GitHub client
    let github = Arc::new(Github::new(gh_app_id, &github_key).await);
    
    // Create freeze manager
    let freeze_manager = FreezeManager::new(db, github);
    
    // Refresh all active freezes
    freeze_manager.refresh_all_active_freezes().await?;
    
=======

    // Initialize database
    let db = Arc::new(Database::new(&database_url, "migrations", 10));

    // Initialize GitHub client
    let github = Arc::new(Github::new(gh_app_id, &github_key).await);

    // Create freeze manager
    let freeze_manager = FreezeManager::new(db, github);

    // Refresh all active freezes
    freeze_manager.refresh_all_active_freezes().await?;

>>>>>>> 52722f79
    info!("All active freeze PRs refreshed successfully");
    Ok(())
}

async fn refresh_repository_prs(
    repository: String,
    installation_id: i64,
    database_url: String,
    gh_app_id: u64,
    gh_private_key_path: Option<String>,
    gh_private_key_base64: Option<String>,
) -> Result<(), anyhow::Error> {
    // Get GitHub key
    let github_key = get_github_key(gh_private_key_path, gh_private_key_base64)?;
<<<<<<< HEAD
    
    // Initialize database
    let db = Arc::new(Database::new(&database_url, "migrations", 10));
    
    // Initialize GitHub client
    let github = Arc::new(Github::new(gh_app_id, &github_key).await);
    
    // Create freeze manager
    let freeze_manager = FreezeManager::new(db, github);
    
    // Refresh repository PRs
    freeze_manager.refresh_repository_prs(installation_id, &repository).await?;
    
=======

    // Initialize database
    let db = Arc::new(Database::new(&database_url, "migrations", 10));

    // Initialize GitHub client
    let github = Arc::new(Github::new(gh_app_id, &github_key).await);

    // Create freeze manager
    let freeze_manager = FreezeManager::new(db, github);

    // Refresh repository PRs
    freeze_manager
        .refresh_repository_prs(installation_id, &repository)
        .await?;

>>>>>>> 52722f79
    info!("Repository {} PRs refreshed successfully", repository);
    Ok(())
}<|MERGE_RESOLUTION|>--- conflicted
+++ resolved
@@ -71,11 +71,6 @@
                 }
             }
         }
-<<<<<<< HEAD
-        cli::Commands::Refresh { command } => {
-            match command {
-                cli::RefreshCommands::All {
-=======
         cli::Commands::Refresh { command } => match command {
             cli::RefreshCommands::All {
                 database_url,
@@ -85,23 +80,10 @@
             } => {
                 info!("Refreshing all active freeze PRs...");
                 refresh_all_active_freezes(
->>>>>>> 52722f79
                     database_url,
                     gh_app_id,
                     gh_private_key_path,
                     gh_private_key_base64,
-<<<<<<< HEAD
-                } => {
-                    info!("Refreshing all active freeze PRs...");
-                    refresh_all_active_freezes(
-                        database_url,
-                        gh_app_id,
-                        gh_private_key_path,
-                        gh_private_key_base64,
-                    ).await?;
-                }
-                cli::RefreshCommands::Repository {
-=======
                 )
                 .await?;
             }
@@ -115,33 +97,16 @@
             } => {
                 info!("Refreshing PRs for repository: {}", repository);
                 refresh_repository_prs(
->>>>>>> 52722f79
                     repository,
                     installation_id,
                     database_url,
                     gh_app_id,
                     gh_private_key_path,
                     gh_private_key_base64,
-<<<<<<< HEAD
-                } => {
-                    info!("Refreshing PRs for repository: {}", repository);
-                    refresh_repository_prs(
-                        repository,
-                        installation_id,
-                        database_url,
-                        gh_app_id,
-                        gh_private_key_path,
-                        gh_private_key_base64,
-                    ).await?;
-                }
-            }
-        }
-=======
                 )
                 .await?;
             }
         },
->>>>>>> 52722f79
     }
 
     Ok(())
@@ -188,35 +153,19 @@
 ) -> Result<(), anyhow::Error> {
     // Get GitHub key
     let github_key = get_github_key(gh_private_key_path, gh_private_key_base64)?;
-<<<<<<< HEAD
-    
+
     // Initialize database
     let db = Arc::new(Database::new(&database_url, "migrations", 10));
-    
+
     // Initialize GitHub client
     let github = Arc::new(Github::new(gh_app_id, &github_key).await);
-    
+
     // Create freeze manager
     let freeze_manager = FreezeManager::new(db, github);
-    
+
     // Refresh all active freezes
     freeze_manager.refresh_all_active_freezes().await?;
-    
-=======
-
-    // Initialize database
-    let db = Arc::new(Database::new(&database_url, "migrations", 10));
-
-    // Initialize GitHub client
-    let github = Arc::new(Github::new(gh_app_id, &github_key).await);
-
-    // Create freeze manager
-    let freeze_manager = FreezeManager::new(db, github);
-
-    // Refresh all active freezes
-    freeze_manager.refresh_all_active_freezes().await?;
-
->>>>>>> 52722f79
+
     info!("All active freeze PRs refreshed successfully");
     Ok(())
 }
@@ -231,21 +180,6 @@
 ) -> Result<(), anyhow::Error> {
     // Get GitHub key
     let github_key = get_github_key(gh_private_key_path, gh_private_key_base64)?;
-<<<<<<< HEAD
-    
-    // Initialize database
-    let db = Arc::new(Database::new(&database_url, "migrations", 10));
-    
-    // Initialize GitHub client
-    let github = Arc::new(Github::new(gh_app_id, &github_key).await);
-    
-    // Create freeze manager
-    let freeze_manager = FreezeManager::new(db, github);
-    
-    // Refresh repository PRs
-    freeze_manager.refresh_repository_prs(installation_id, &repository).await?;
-    
-=======
 
     // Initialize database
     let db = Arc::new(Database::new(&database_url, "migrations", 10));
@@ -261,7 +195,6 @@
         .refresh_repository_prs(installation_id, &repository)
         .await?;
 
->>>>>>> 52722f79
     info!("Repository {} PRs refreshed successfully", repository);
     Ok(())
 }